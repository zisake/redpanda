--- conflicted
+++ resolved
@@ -139,12 +139,10 @@
         return _id_allocator_stm;
     }
 
-<<<<<<< HEAD
     ss::shared_ptr<cluster::rm_stm>& rm_stm() { return _rm_stm; }
-=======
+
     size_t size_bytes() const { return _raft->log().size_bytes(); }
     ss::future<> update_configuration(topic_properties);
->>>>>>> d157143e
 
 private:
     friend partition_manager;
